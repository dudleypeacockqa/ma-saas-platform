--- conflicted
+++ resolved
@@ -15,20 +15,7 @@
 # Core imports
 from app.core.database import engine, Base
 from app.core.config import settings
-<<<<<<< HEAD
 from app.auth.clerk_auth import ClerkUser, get_current_user
-
-# API routers
-from app.api.auth import router as auth_router
-from app.api.users import router as users_router
-from app.api.tenants import router as tenants_router
-from app.api.master_admin import router as master_admin_router
-from app.api.subscription_management import router as subscription_router
-from app.api.content_creation import router as content_router
-from app.api.event_management import router as event_router
-from app.api.lead_generation import router as lead_router
-=======
-from app.core.db_init import init_database, verify_critical_tables, create_extensions
 
 # CRITICAL: Import models BEFORE APIs to avoid duplicate table registration
 # APIs import services, which import models. We must import models first.
@@ -94,7 +81,6 @@
 from app.auth.clerk_auth import ClerkUser, get_current_user, require_admin
 from app.auth.tenant_isolation import TenantAwareQuery, get_tenant_query
 from datetime import datetime
->>>>>>> 35b59a1d
 
 # Configure structured logging
 from app.core.logging import setup_logging, get_logger
@@ -151,13 +137,6 @@
     allow_headers=["*"],
 )
 
-<<<<<<< HEAD
-# Trusted host middleware
-app.add_middleware(
-    TrustedHostMiddleware,
-    allowed_hosts=["*"]  # Configure appropriately for production
-)
-=======
 # Mount Socket.IO app for real-time communication
 socket_app = socketio.ASGIApp(websocket_manager.sio, app)
 app.mount("/socket.io", socket_app)
@@ -178,12 +157,12 @@
 )
 
 # Security
+from fastapi.security import HTTPBearer
 security = HTTPBearer()
 
-# Include API routers with Clerk authentication
-app.include_router(webhook_router)  # Clerk webhooks (no auth required)
-app.include_router(users_router)    # User management (requires auth)
-app.include_router(organizations_router)  # Organization management (requires auth)
+# ============================================================================
+# EXCEPTION HANDLERS
+# ============================================================================
 
 # Include existing API routers
 app.include_router(auth.router, prefix="/api/auth", tags=["authentication"])
@@ -221,184 +200,6 @@
 async def websocket_activity(organization_id: str):
     """Get user activity for an organization"""
     return websocket_manager.get_user_activity(organization_id)
-
-@app.on_event("startup")
-async def startup_event():
-    """Initialize application on startup"""
-    logger.info("M&A SaaS Platform API starting up...")
-
-    # Initialize cache service
-    try:
-        from app.core.cache import cache_service
-        await cache_service.initialize()
-        logger.info("Cache service initialized")
-    except Exception as e:
-        logger.warning(f"Cache initialization failed: {e}. Continuing without cache.")
-
-    # Check required environment variables
-    required_vars = [
-        "CLERK_SECRET_KEY",
-        "DATABASE_URL"
-    ]
-
-    missing_vars = [var for var in required_vars if not os.getenv(var)]
-    if missing_vars:
-        logger.warning(f"Missing environment variables: {missing_vars}")
-
-    # Optional environment variables
-    if not os.getenv("CLERK_WEBHOOK_SECRET"):
-        logger.warning("CLERK_WEBHOOK_SECRET not set. Webhook verification will be disabled.")
-
-    # Initialize database using SYNC operations only during startup
-    # This prevents AsyncIO greenlet issues
-    try:
-        logger.info("Starting database initialization...")
-
-        # Create required PostgreSQL extensions (sync operation)
-        extensions_created = create_extensions(engine)
-        if extensions_created:
-            logger.info("Database extensions ready")
-
-        # Initialize database schema with proper race condition handling (sync operation)
-        schema_initialized = init_database(engine, base.Base.metadata)
-        if schema_initialized:
-            logger.info("Database schema initialized")
-
-        # Verify critical tables exist (sync operation)
-        critical_tables = ['organizations', 'users', 'deals', 'documents']
-        tables_verified = verify_critical_tables(engine, critical_tables)
-        if tables_verified:
-            logger.info("Critical tables verified")
-
-        logger.info("Database initialization completed successfully")
-
-    except Exception as e:
-        logger.error(f"Database initialization failed: {e}")
-        logger.warning("Application will continue with limited functionality")
-        logger.warning("Database-dependent features may not work until database is available")
-        # Don't fail startup - allow app to start even if DB is unavailable
-
-    logger.info("API startup complete")
-
-@app.on_event("shutdown")
-async def shutdown_event():
-    """Clean up on application shutdown"""
-    logger.info("M&A SaaS Platform API shutting down...")
-
-@app.get("/")
-async def root():
-    return {
-        "message": "M&A SaaS Platform API",
-        "status": "running",
-        "version": "2.0.0",
-        "authentication": "Clerk",
-        "documentation": "/api/docs"
-    }
->>>>>>> 35b59a1d
-
-# Request logging middleware
-@app.middleware("http")
-async def log_requests(request: Request, call_next):
-    start_time = time.time()
-    
-    # Log request
-    logger.info(f"Request: {request.method} {request.url}")
-    
-    response = await call_next(request)
-    
-    # Log response
-    process_time = time.time() - start_time
-    logger.info(f"Response: {response.status_code} - {process_time:.4f}s")
-    
-    return response
-
-# ============================================================================
-# EXCEPTION HANDLERS
-# ============================================================================
-
-@app.exception_handler(HTTPException)
-async def http_exception_handler(request: Request, exc: HTTPException):
-    """Handle HTTP exceptions"""
-    return JSONResponse(
-        status_code=exc.status_code,
-        content={
-            "error": True,
-            "message": exc.detail,
-            "status_code": exc.status_code,
-            "path": str(request.url)
-        }
-    )
-
-@app.exception_handler(Exception)
-async def general_exception_handler(request: Request, exc: Exception):
-    """Handle general exceptions"""
-    logger.error(f"Unhandled exception: {exc}", exc_info=True)
-    return JSONResponse(
-        status_code=500,
-        content={
-            "error": True,
-            "message": "Internal server error",
-            "status_code": 500,
-            "path": str(request.url)
-        }
-    )
-
-# ============================================================================
-# API ROUTES
-# ============================================================================
-
-# Health check endpoint
-@app.get("/health")
-async def health_check():
-    """Health check endpoint"""
-    return {
-        "status": "healthy",
-        "service": "M&A SaaS Platform - Master Admin Portal",
-        "version": "1.0.0",
-        "timestamp": time.time()
-    }
-
-# System status endpoint
-@app.get("/status")
-async def system_status(current_user: ClerkUser = Depends(get_current_user)):
-    """System status endpoint (requires authentication)"""
-    return {
-        "status": "operational",
-        "services": {
-            "database": "connected",
-            "authentication": "active",
-            "master_admin": "active",
-            "subscription_management": "active",
-            "content_creation": "active",
-            "event_management": "active",
-            "lead_generation": "active"
-        },
-        "user": {
-            "user_id": current_user.user_id,
-            "email": current_user.email
-        },
-        "timestamp": time.time()
-    }
-
-# Include API routers
-app.include_router(auth_router, prefix="/api/auth", tags=["authentication"])
-app.include_router(users_router, prefix="/api/users", tags=["users"])
-app.include_router(tenants_router, prefix="/api/tenants", tags=["tenants"])
-app.include_router(master_admin_router, prefix="/api/admin", tags=["master-admin"])
-app.include_router(subscription_router, prefix="/api/subscriptions", tags=["subscriptions"])
-app.include_router(content_router, prefix="/api/content", tags=["content-creation"])
-app.include_router(event_router, prefix="/api/events", tags=["events"])
-app.include_router(lead_router, prefix="/api/leads", tags=["leads"])
-
-# ============================================================================
-# STATIC FILES AND FRONTEND SERVING
-# ============================================================================
-
-# Mount static files (if serving frontend from backend)
-try:
-    app.mount("/static", StaticFiles(directory="static"), name="static")
-except RuntimeError:
-    # Static directory doesn't exist, skip mounting
     logger.info("Static directory not found, skipping static file serving")
 
 # ============================================================================
@@ -422,6 +223,12 @@
     logger.info("Health Check: http://localhost:8000/health")
     logger.info("System Status: http://localhost:8000/status")
     logger.info("=" * 80)
+
+    # Check required environment variables
+    required_vars = [
+        "CLERK_SECRET_KEY",
+        "DATABASE_URL"
+    ]
 
 # ============================================================================
 # DEVELOPMENT ENDPOINTS (Remove in production)
