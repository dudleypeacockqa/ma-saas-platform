--- conflicted
+++ resolved
@@ -1,11 +1,10 @@
-import { BrowserRouter as Router, Routes, Route } from 'react-router-dom'
-import { ClerkProvider, SignedIn, SignedOut } from '@clerk/clerk-react'
-import { Toaster } from '@/components/ui/sonner'
-import { ThemeProvider } from '@/components/theme-provider'
-import './App.css'
+import { BrowserRouter as Router, Routes, Route } from 'react-router-dom';
+import { ClerkProvider, SignedIn, SignedOut } from '@clerk/clerk-react';
+import { Toaster } from '@/components/ui/sonner';
+import { ThemeProvider } from '@/components/theme-provider';
+import './App.css';
 
 // Import pages
-<<<<<<< HEAD
 import LandingPage from '@/pages/LandingPage';
 import Dashboard from '@/pages/Dashboard';
 import DealsPage from '@/pages/DealsPage';
@@ -17,25 +16,15 @@
 import SignUpPage from '@/pages/SignUpPage';
 import MetricsDashboard from '@/pages/MetricsDashboard';
 import SubscriptionPage from '@/pages/SubscriptionPage';
-=======
-import LandingPage from '@/pages/LandingPage'
-import Dashboard from '@/pages/Dashboard'
-import DealsPage from '@/pages/DealsPage'
-import PodcastPage from '@/pages/PodcastPage'
-import SettingsPage from '@/pages/SettingsPage'
-import PricingPage from '@/pages/PricingPage'
-import BlogPage from '@/pages/BlogPage'
-import SignInPage from '@/pages/SignInPage'
-import SignUpPage from '@/pages/SignUpPage'
->>>>>>> 1db098ea
 
 // Import layout components
-import Navbar from '@/components/layout/Navbar'
-import Sidebar from '@/components/layout/Sidebar'
-import Footer from '@/components/layout/Footer'
+import Navbar from '@/components/layout/Navbar';
+import Sidebar from '@/components/layout/Sidebar';
+import Footer from '@/components/layout/Footer';
 
 // Clerk configuration - use the key from environment variables
-const clerkPubKey = import.meta.env.VITE_CLERK_PUBLISHABLE_KEY || 'pk_live_Y2xlcmsuMTAwZGF5c2FuZGJleW9uZC5jb20k'
+const clerkPubKey =
+  import.meta.env.VITE_CLERK_PUBLISHABLE_KEY || 'pk_live_Y2xlcmsuMTAwZGF5c2FuZGJleW9uZC5jb20k';
 
 function App() {
   return (
@@ -46,34 +35,46 @@
             <SignedOut>
               {/* Public routes - show landing page and auth pages */}
               <Routes>
-                <Route path="/" element={
-                  <>
-                    <Navbar />
-                    <LandingPage />
-                    <Footer />
-                  </>
-                } />
-                <Route path="/pricing" element={
-                  <>
-                    <Navbar />
-                    <PricingPage />
-                    <Footer />
-                  </>
-                } />
-                <Route path="/blog" element={
-                  <>
-                    <Navbar />
-                    <BlogPage />
-                    <Footer />
-                  </>
-                } />
-                <Route path="/podcast" element={
-                  <>
-                    <Navbar />
-                    <PodcastPage />
-                    <Footer />
-                  </>
-                } />
+                <Route
+                  path="/"
+                  element={
+                    <>
+                      <Navbar />
+                      <LandingPage />
+                      <Footer />
+                    </>
+                  }
+                />
+                <Route
+                  path="/pricing"
+                  element={
+                    <>
+                      <Navbar />
+                      <PricingPage />
+                      <Footer />
+                    </>
+                  }
+                />
+                <Route
+                  path="/blog"
+                  element={
+                    <>
+                      <Navbar />
+                      <BlogPage />
+                      <Footer />
+                    </>
+                  }
+                />
+                <Route
+                  path="/podcast"
+                  element={
+                    <>
+                      <Navbar />
+                      <PodcastPage />
+                      <Footer />
+                    </>
+                  }
+                />
                 <Route path="/sign-in" element={<SignInPage />} />
                 <Route path="/sign-up" element={<SignUpPage />} />
               </Routes>
@@ -94,11 +95,8 @@
                       <Route path="/settings" element={<SettingsPage />} />
                       <Route path="/pricing" element={<PricingPage />} />
                       <Route path="/blog" element={<BlogPage />} />
-<<<<<<< HEAD
                       <Route path="/metrics" element={<MetricsDashboard />} />
                       <Route path="/subscription" element={<SubscriptionPage />} />
-=======
->>>>>>> 1db098ea
                     </Routes>
                   </main>
                 </div>
@@ -110,7 +108,7 @@
         </Router>
       </ThemeProvider>
     </ClerkProvider>
-  )
+  );
 }
 
-export default App+export default App;